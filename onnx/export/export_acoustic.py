--- conflicted
+++ resolved
@@ -959,12 +959,9 @@
 
 
 @torch.no_grad()
-<<<<<<< HEAD
-def export(fs2_path, diff_path, expose_gender=False, expose_velocity=False, spk_export_list=None, frozen_spk=None):
-=======
 def export(fs2_path, diff_path, ckpt_steps=None,
-           expose_gender=False, spk_export_list=None, frozen_spk=None):
->>>>>>> d77f7f90
+           expose_gender=False, expose_velocity=False,
+           spk_export_list=None, frozen_spk=None):
     if hparams.get('use_midi', True) or not hparams['use_pitch_embed']:
         raise NotImplementedError('Only checkpoints of MIDI-less mode are supported.')
 
@@ -1286,14 +1283,9 @@
     phonemes_txt_path =f'{out}/{exp}.phonemes.txt' 
     os.makedirs(out, exist_ok=True)
     set_hparams(print_hparams=False)
-<<<<<<< HEAD
-    export(fs2_path=fs2_model_path, diff_path=diff_model_path,
+    export(fs2_path=fs2_model_path, diff_path=diff_model_path, ckpt_steps=args.ckpt,
            expose_gender=args.expose_gender, expose_velocity=args.expose_velocity,
            spk_export_list=spk_export_paths, frozen_spk=frozen_spk_mix)
-=======
-    export(fs2_path=fs2_model_path, diff_path=diff_model_path, ckpt_steps=args.ckpt,
-           expose_gender=args.expose_gender, spk_export_list=spk_export_paths, frozen_spk=frozen_spk_mix)
->>>>>>> d77f7f90
     fix(diff_model_path, diff_model_path)
     merge(fs2_path=fs2_model_path, diff_path=diff_model_path, target_path=target_model_path)
     export_phonemes_txt(phonemes_txt_path)
